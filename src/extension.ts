import * as vscode from 'vscode';

interface ChecklistItem {
  id: string;
  title: string;
  subtitle: string;
  completed: boolean;
  active: boolean;
}

interface SetupState {
  currentStep: number;
  totalSteps: number;
  checklist: ChecklistItem[];
}

let terminal: vscode.Terminal | undefined;

export function activate(context: vscode.ExtensionContext) {
  const setupState: SetupState = {
    currentStep: 1,
    totalSteps: 2,
    checklist: [
      { id: 'hardware', title: 'Hardware Detection', subtitle: 'Scan for devices', completed: false, active: true },
      { id: 'verify', title: 'Verify tt-metal Installation', subtitle: 'Test installation', completed: false, active: false }
    ]
  };

  let panel: vscode.WebviewPanel | undefined;

  const openSetupCommand = vscode.commands.registerCommand('tenstorrent.openSetup', () => {
    if (panel) {
      panel.reveal(vscode.ViewColumn.Two);
      return;
    }

    // Create and show the real terminal
    if (!terminal) {
      terminal = vscode.window.createTerminal({
        name: 'Tenstorrent CLI',
        cwd: vscode.workspace.workspaceFolders?.[0]?.uri.fsPath,
        env: {
          ...process.env,
          'PS1': 'tt-smi $ '
        }
      });
    }
    terminal.show();

    panel = vscode.window.createWebviewPanel(
      'tenstorrentSetup',
      'Tenstorrent Setup',
      vscode.ViewColumn.Two,
      {
        enableScripts: true,
        retainContextWhenHidden: true
      }
    );

    panel.webview.html = getWebviewContent(setupState);

    // Handle messages from the webview
    panel.webview.onDidReceiveMessage(
      message => {
        switch (message.command) {
          case 'runCommand':
            if (terminal) {
              handleRunCommand(message.commandName, setupState, panel!, terminal);
            }
            break;
          case 'updateProgress':
            updateChecklistProgress(message.itemId, setupState, panel!);
            break;
        }
      }
    );

    panel.onDidDispose(() => {
      panel = undefined;
      // Keep the terminal open for user interaction
    });
  });

  const runCommandCommand = vscode.commands.registerCommand('tenstorrent.runCommand',
    (commandName: string) => {
      if (panel && terminal) {
        handleRunCommand(commandName, setupState, panel, terminal);
      }
    }
  );

  context.subscriptions.push(openSetupCommand, runCommandCommand);

  // Auto-open the setup panel on activation and minimize file explorer
  vscode.commands.executeCommand('tenstorrent.openSetup');

  // Minimize the file explorer pane
  vscode.commands.executeCommand('workbench.action.closeSidebar');
}

function handleRunCommand(commandName: string, state: SetupState, panel: vscode.WebviewPanel, terminal: vscode.Terminal) {
  // Send commands to the real terminal and update state
  switch (commandName) {
    case 'detectHardware':
      // This case is handled by runTtSmi now
      break;

    case 'runTtSmi':
      // Run actual tt-smi command in VS Code terminal
      const terminal = vscode.window.createTerminal('TT-SMI Hardware Detection');
      terminal.show();
      terminal.sendText('tt-smi');
      
      // Mark hardware detection as completed
      const hardwareItem = state.checklist.find(item => item.id === 'hardware');
      if (hardwareItem) {
        hardwareItem.completed = true;
        hardwareItem.subtitle = 'Hardware detected';
      }

      // Activate verify step
      const verifyItem = state.checklist.find(item => item.id === 'verify');
      if (verifyItem) {
        verifyItem.active = true;
      }

      state.currentStep = 2;
      break;

<<<<<<< HEAD
    case 'verifyInstallation':
      // Run tt-metal verification command in VS Code terminal
      const verifyTerminal = vscode.window.createTerminal('TT-Metal Verification');
      verifyTerminal.show();
      verifyTerminal.sendText('python3 -m ttnn.examples.usage.run_op_on_device');
      
      // Mark verification as completed but keep it active
      const verifyCompleteItem = state.checklist.find(item => item.id === 'verify');
      if (verifyCompleteItem) {
        verifyCompleteItem.completed = true;
        verifyCompleteItem.subtitle = 'Installation verified';
        // Keep the step active so it stays on this step
      }
=======
    case 'runTtSmi':
      // Run actual tt-smi command in VS Code terminal
      terminal.show();
      terminal.sendText('tt-smi');
>>>>>>> d403b161
      break;

    case 'openDocumentation':
      // Determine which documentation to open based on current step
      const currentItem = state.checklist.find(item => item.active);
      if (currentItem?.id === 'verify') {
        vscode.env.openExternal(vscode.Uri.parse('https://github.com/tenstorrent/tt-metal/blob/main/INSTALLING.md'));
      } else {
        vscode.env.openExternal(vscode.Uri.parse('https://github.com/tenstorrent/tt-smi'));
      }
      break;
  }

  panel.webview.html = getWebviewContent(state);
}

function updateChecklistProgress(itemId: string, state: SetupState, panel: vscode.WebviewPanel) {
  const item = state.checklist.find(item => item.id === itemId);
  if (item) {
    // Set all items to inactive
    state.checklist.forEach(item => item.active = false);
    // Set clicked item as active
    item.active = true;
  }
  panel.webview.html = getWebviewContent(state);
}

function getStepContent(state: SetupState) {
  const currentItem = state.checklist.find(item => item.active);

  switch (currentItem?.id) {
    case 'hardware':
      return {
        title: 'Hardware Detection',
        description: 'Detect and verify your Tenstorrent hardware using tt-smi. This will scan for connected devices and verify they\'re properly recognized by the system.',
        buttonText: 'Run',
        buttonCommand: 'runTtSmi',
        commandToShow: 'tt-smi',
        codeVisible: false
      };
    case 'verify':
      return {
        title: 'Verify tt-metal Installation',
        description: 'Test your tt-metal installation by running a sample operation on your Tenstorrent device. This verifies that the software stack is properly configured.',
        buttonText: 'Run',
        buttonCommand: 'verifyInstallation',
        commandToShow: 'python3 -m ttnn.examples.usage.run_op_on_device',
        codeVisible: false
      };
    default:
      // Fallback to first step if no active step
      return {
        title: 'Hardware Detection',
        description: 'Detect and verify your Tenstorrent hardware using tt-smi. This will scan for connected devices and verify they\'re properly recognized by the system.',
        buttonText: 'Run',
        buttonCommand: 'runTtSmi',
        commandToShow: 'tt-smi',
        codeVisible: false
      };
  }
}

function getWebviewContent(state: SetupState): string {
  const progressPercentage = Math.round((state.checklist.filter(item => item.completed).length / state.totalSteps) * 100);
  const stepContent = getStepContent(state);

  return `<!DOCTYPE html>
<html lang="en">
<head>
    <meta charset="UTF-8">
    <meta name="viewport" content="width=device-width, initial-scale=1.0">
    <title>Tenstorrent Developer Extension</title>
    <style>
        * {
            margin: 0;
            padding: 0;
            box-sizing: border-box;
        }

        body {
            font-family: -apple-system, BlinkMacSystemFont, 'Segoe UI', Roboto, Oxygen, Ubuntu, Cantarell, sans-serif;
            background: var(--vscode-editor-background, #1e1e1e);
            color: var(--vscode-editor-foreground, #cccccc);
            height: 100vh;
            overflow: hidden;
        }

        .vscode-container {
            display: flex;
            height: 100vh;
        }

        .sidebar {
            width: 300px;
            background: var(--vscode-sideBar-background, #252526);
            border-right: 1px solid var(--vscode-sideBar-border, #3e3e42);
            display: flex;
            flex-direction: column;
        }

        .sidebar-header {
            padding: 12px 16px;
            background: var(--vscode-titleBar-inactiveBackground, #2d2d30);
            border-bottom: 1px solid var(--vscode-sideBar-border, #3e3e42);
            display: flex;
            align-items: center;
            gap: 8px;
        }

        .tt-logo {
            width: 24px;
            height: 24px;
            background: linear-gradient(135deg, #667eea 0%, #764ba2 100%);
            border-radius: 4px;
            display: flex;
            align-items: center;
            justify-content: center;
            font-weight: bold;
            color: white;
            font-size: 14px;
        }

        .sidebar-title {
            font-size: 13px;
            font-weight: 600;
            color: var(--vscode-titleBar-activeForeground, #ffffff);
        }

        .setup-progress {
            padding: 16px;
            border-bottom: 1px solid var(--vscode-sideBar-border, #3e3e42);
        }

        .progress-bar {
            height: 6px;
            background: var(--vscode-progressBar-background, #3e3e42);
            border-radius: 3px;
            overflow: hidden;
            margin-bottom: 8px;
        }

        .progress-fill {
            height: 100%;
            background: linear-gradient(90deg, #667eea 0%, #764ba2 100%);
            width: ${progressPercentage}%;
            transition: width 0.3s ease;
        }

        .progress-text {
            font-size: 11px;
            color: var(--vscode-descriptionForeground, #999);
        }

        .checklist {
            flex: 1;
            overflow-y: auto;
            padding: 8px;
        }

        .checklist-item {
            padding: 12px;
            margin: 4px 0;
            border-radius: 4px;
            cursor: pointer;
            transition: background 0.2s;
            display: flex;
            align-items: start;
            gap: 10px;
        }

        .checklist-item:hover {
            background: var(--vscode-list-hoverBackground, #2a2d2e);
        }

        .checklist-item.active {
            background: var(--vscode-list-activeSelectionBackground, #37373d);
        }

        .checkbox {
            width: 18px;
            height: 18px;
            border: 2px solid var(--vscode-checkbox-border, #3e3e42);
            border-radius: 3px;
            flex-shrink: 0;
            margin-top: 2px;
            display: flex;
            align-items: center;
            justify-content: center;
        }

        .checkbox.checked {
            background: #667eea;
            border-color: #667eea;
        }

        .checkbox.checked::after {
            content: '✓';
            color: white;
            font-size: 12px;
        }

        .item-content {
            flex: 1;
        }

        .item-title {
            font-size: 13px;
            color: var(--vscode-foreground, #cccccc);
            margin-bottom: 4px;
        }

        .item-subtitle {
            font-size: 11px;
            color: var(--vscode-descriptionForeground, #858585);
        }

        .main-content {
            flex: 1;
            display: flex;
            flex-direction: column;
        }


        .content-pane {
            flex: 1;
            padding: 24px;
            overflow-y: auto;
        }

        .step-header {
            margin-bottom: 24px;
        }

        .step-badge {
            display: inline-block;
            padding: 4px 12px;
            background: #667eea20;
            color: #667eea;
            border-radius: 12px;
            font-size: 11px;
            font-weight: 600;
            margin-bottom: 12px;
        }

        .step-title {
            font-size: 24px;
            font-weight: 600;
            color: var(--vscode-editor-foreground, #ffffff);
            margin-bottom: 8px;
        }

        .step-description {
            font-size: 14px;
            color: var(--vscode-descriptionForeground, #999);
            line-height: 1.6;
        }

        .code-block {
            background: var(--vscode-textCodeBlock-background, #1e1e1e);
            border: 1px solid var(--vscode-textBlockQuote-border, #3e3e42);
            border-radius: 6px;
            padding: 16px;
            margin: 16px 0;
            font-family: var(--vscode-editor-font-family, 'Consolas', 'Monaco', monospace);
            font-size: 13px;
            line-height: 1.6;
        }

        .code-header {
            display: flex;
            align-items: center;
            justify-content: space-between;
            margin-bottom: 12px;
            padding-bottom: 8px;
            border-bottom: 1px solid var(--vscode-textBlockQuote-border, #3e3e42);
        }

        .code-title {
            font-size: 11px;
            color: var(--vscode-descriptionForeground, #858585);
            text-transform: uppercase;
            letter-spacing: 0.5px;
        }

        .copy-btn {
            padding: 4px 12px;
            background: var(--vscode-button-secondaryBackground, #3e3e42);
            border: none;
            border-radius: 4px;
            color: var(--vscode-button-secondaryForeground, #cccccc);
            font-size: 11px;
            cursor: pointer;
            transition: background 0.2s;
        }

        .copy-btn:hover {
            background: var(--vscode-button-secondaryHoverBackground, #4e4e52);
        }

        .copy-btn-small {
            padding: 4px 8px;
            background: var(--vscode-button-secondaryBackground, #3e3e42);
            border: none;
            border-radius: 4px;
            color: var(--vscode-button-secondaryForeground, #cccccc);
            font-size: 14px;
            cursor: pointer;
            transition: background 0.2s;
            margin-left: auto;
        }

        .copy-btn-small:hover {
            background: var(--vscode-button-secondaryHoverBackground, #4e4e52);
        }

        .code-line {
            display: flex;
            gap: 16px;
        }

        .line-number {
            color: var(--vscode-editorLineNumber-foreground, #858585);
            user-select: none;
            text-align: right;
            min-width: 20px;
        }

        .line-content {
            flex: 1;
            color: var(--vscode-editor-foreground, #d4d4d4);
        }

        .keyword { color: var(--vscode-symbolIcon-keywordForeground, #c586c0); }
        .string { color: var(--vscode-symbolIcon-stringForeground, #ce9178); }
        .function { color: var(--vscode-symbolIcon-functionForeground, #dcdcaa); }
        .comment { color: var(--vscode-symbolIcon-textForeground, #6a9955); }
        .variable { color: var(--vscode-symbolIcon-variableForeground, #9cdcfe); }
        .number { color: var(--vscode-symbolIcon-numberForeground, #b5cea8); }


        .action-buttons {
            display: flex;
            gap: 12px;
            margin-top: 24px;
        }

        .btn {
            padding: 10px 20px;
            border: none;
            border-radius: 4px;
            font-size: 13px;
            cursor: pointer;
            transition: all 0.2s;
            font-weight: 500;
        }

        .btn-primary {
            background: var(--vscode-button-background, linear-gradient(135deg, #667eea 0%, #764ba2 100%));
            color: var(--vscode-button-foreground, white);
        }

        .btn-primary:hover {
            background: var(--vscode-button-hoverBackground, linear-gradient(135deg, #5a6fd8 0%, #6a4190 100%));
            transform: translateY(-1px);
            box-shadow: 0 4px 12px rgba(102, 126, 234, 0.4);
        }

        .btn-secondary {
            background: var(--vscode-button-secondaryBackground, #3e3e42);
            color: var(--vscode-button-secondaryForeground, #cccccc);
        }

        .btn-secondary:hover {
            background: var(--vscode-button-secondaryHoverBackground, #4e4e52);
        }

        .info-box {
            padding: 16px;
            background: var(--vscode-textBlockQuote-background, #264f78);
            border-left: 4px solid var(--vscode-terminal-ansiGreen, #4ec9b0);
            border-radius: 4px;
            margin: 16px 0;
            font-size: 13px;
            line-height: 1.6;
        }
    </style>
</head>
<body>
    <div class="vscode-container">
        <!-- Sidebar -->
        <div class="sidebar">
            <div class="sidebar-header">
                <div class="tt-logo">TT</div>
                <div class="sidebar-title">Tenstorrent Setup</div>
            </div>

            <div class="setup-progress">
                <div class="progress-bar">
                    <div class="progress-fill"></div>
                </div>
                <div class="progress-text">${state.checklist.filter(item => item.completed).length} of ${state.totalSteps} steps completed</div>
            </div>

            <div class="checklist">
                ${state.checklist.map(item => `
                    <div class="checklist-item ${item.active ? 'active' : ''}" onclick="updateProgress('${item.id}')">
                        <div class="checkbox ${item.completed ? 'checked' : ''}"></div>
                        <div class="item-content">
                            <div class="item-title">${item.title}</div>
                            <div class="item-subtitle">${item.subtitle}</div>
                        </div>
                    </div>
                `).join('')}
            </div>
        </div>

        <!-- Main Content -->
        <div class="main-content">
            <div class="content-pane">
                    <div class="step-header">
                        <div class="step-badge">STEP ${state.currentStep} OF ${state.totalSteps}</div>
                        <h1 class="step-title">${stepContent.title}</h1>
                        <p class="step-description">
                            ${stepContent.description}
                        </p>
                    </div>

                    ${stepContent.commandToShow ? `
                        <div class="code-block">
                            <div class="code-line">
                                <span class="line-content"><span class="terminal-prompt">$</span> <span class="terminal-command">${stepContent.commandToShow}</span></span>
                            </div>
                        </div>
                    ` : ''}

                    <div class="action-buttons">
                        <button class="btn btn-primary" onclick="runCommand('${stepContent.buttonCommand}')">${stepContent.buttonText}</button>
                        <button class="btn btn-secondary" onclick="runCommand('openDocumentation')">View Documentation</button>
                    </div>
                    
                    ${state.checklist.find(item => item.active)?.id === 'verify' ? `
                        <div class="info-box" style="margin-top: 20px; font-size: 13px; line-height: 1.5;">
                            For more programming examples to try, visit <a href="https://docs.tenstorrent.com/tt-metal/latest/ttnn/ttnn/usage.html#basic-examples" target="_blank" style="color: var(--vscode-textLink-foreground, #4ec9b0); text-decoration: none;">Tenstorrent's TT-NN Basic Examples Page</a> or get started with <a href="https://docs.tenstorrent.com/tt-metal/latest/tt-metalium/tt_metal/examples/index.html" target="_blank" style="color: var(--vscode-textLink-foreground, #4ec9b0); text-decoration: none;">Simple Kernels on TT-Metalium</a>
                        </div>
                    ` : ''}
                </div>
            </div>
        </div>
    </div>

    <script>
        const vscode = acquireVsCodeApi();

        function runCommand(commandName) {
            vscode.postMessage({
                command: 'runCommand',
                commandName: commandName
            });
        }

        function updateProgress(itemId) {
            vscode.postMessage({
                command: 'updateProgress',
                itemId: itemId
            });
        }
    </script>
</body>
</html>`;
}

export function deactivate() {
  if (terminal) {
    terminal.dispose();
    terminal = undefined;
  }
}


<|MERGE_RESOLUTION|>--- conflicted
+++ resolved
@@ -107,7 +107,6 @@
 
     case 'runTtSmi':
       // Run actual tt-smi command in VS Code terminal
-      const terminal = vscode.window.createTerminal('TT-SMI Hardware Detection');
       terminal.show();
       terminal.sendText('tt-smi');
       
@@ -127,7 +126,6 @@
       state.currentStep = 2;
       break;
 
-<<<<<<< HEAD
     case 'verifyInstallation':
       // Run tt-metal verification command in VS Code terminal
       const verifyTerminal = vscode.window.createTerminal('TT-Metal Verification');
@@ -141,12 +139,6 @@
         verifyCompleteItem.subtitle = 'Installation verified';
         // Keep the step active so it stays on this step
       }
-=======
-    case 'runTtSmi':
-      // Run actual tt-smi command in VS Code terminal
-      terminal.show();
-      terminal.sendText('tt-smi');
->>>>>>> d403b161
       break;
 
     case 'openDocumentation':
